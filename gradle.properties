--- conflicted
+++ resolved
@@ -7,11 +7,7 @@
 
 # config
 group=io.ktor
-<<<<<<< HEAD
 version=3.2.0-SNAPSHOT
-=======
-version=3.1.2-SNAPSHOT
->>>>>>> d4f201d8
 
 ## Performance
 
